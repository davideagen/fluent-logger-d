--- conflicted
+++ resolved
@@ -47,10 +47,6 @@
 debug import std.stdio;  // TODO: replace with std.log
 
 private import msgpack;
-<<<<<<< HEAD
-
-=======
->>>>>>> 3f407204
 
 /**
  * Base class for Fluent loggers
@@ -152,11 +148,7 @@
 
 
   public:
-<<<<<<< HEAD
-    /* @safe */
-=======
     @trusted
->>>>>>> 3f407204
     this(in string prefix)
     {
         super(prefix);
@@ -209,10 +201,6 @@
   private:
     immutable Configuration config_;
 
-<<<<<<< HEAD
-    //Appender!(ubyte[]) buffer_;  // Appender's qualifiers are broken...
-=======
->>>>>>> 3f407204
     DataBuffer!ubyte buffer_ = void;
     TcpSocket  socket_;
 
@@ -224,16 +212,6 @@
     Mutex mutex_;
 
   public:
-<<<<<<< HEAD
-	/** 
-	 * Constructs a new $(D_PSYMBOL FluentLogger) instance using the given $(D_PSYMBOL Configuration). 
-	 * 
-	 * Params:
-	 * 	prefix = Prefix to use before the tag for each post. May be null.
-	 *  config = Specifies the $(D_PSYMBOL Configuration) to use for this particular instance. 
-	 */ 
-    /* @safe */
-=======
 
     /**
      * Constructs a new $(D_PSYMBOL FluentLogger) instance using the given $(D_PSYMBOL Configuration).
@@ -243,7 +221,6 @@
      *  config = Specifies the $(D_PSYMBOL Configuration) to use for this particular instance.
      */
     @trusted
->>>>>>> 3f407204
     this(in string prefix, in Configuration config)
     {
         super(prefix);
@@ -251,17 +228,6 @@
         config_ = config;
         mutex_ = new Mutex();
 
-<<<<<<< HEAD
-        ubyte tmpBuf[] = new ubyte[config.initialBufferSize];
-        buffer_ = dataBuffer(tmpBuf);
-    }
-
-	/**
-	 * Destructor. 
-	 * 
-	 * Closes the logger.
-	 */
-=======
         ubyte[] tmpBuf = new ubyte[config.initialBufferSize];
         buffer_ = dataBuffer(tmpBuf);
     }
@@ -271,7 +237,6 @@
      *
      * Closes the logger.
      */
->>>>>>> 3f407204
     ~this()
     {
         close();
@@ -291,21 +256,6 @@
         }
     }
 
-<<<<<<< HEAD
-	/**
-	 * Flush the remaining data in the buffer and close the 
-	 * connection to the remote fluent host. 
-	 * 
-	 * If the data in the buffer can't be sent it is discarded and
-	 * the buffer is cleared. 
-	 * 
-	 * It is possible to continue using the $(D_PSYMBOL FluentLogger) after close() 
-	 * has been called. The next call to write (or post) will 
-	 * open a new connection to the fluent host. But doing this is discouraged
-	 * because in general it is expected that no further operations 
-	 * are performed after calling close() on implementations of $(D_PSYMBOL Logger). 
-	 */
-=======
     /**
      * Flush the remaining data in the buffer and close the
      * connection to the remote fluent host.
@@ -319,7 +269,6 @@
      * because in general it is expected that no further operations
      * are performed after calling close() on implementations of $(D_PSYMBOL Logger).
      */
->>>>>>> 3f407204
     override void close()
     {
         synchronized(mutex_) {
@@ -333,28 +282,6 @@
                     }
                 }
 
-<<<<<<< HEAD
-				clearSocket();
-            }
-        }
-    }
-
-	/**
-	 * Write an array of ubyte to the logger.
-	 * Client code should generally use the post() functions 
-	 * of $(D_PSYMBOL Logger) instead of calling write() directly.
-	 * 
-	 * Params:
-	 *   data = The data to be written.
-	 * Throws: $(D_PSYMBOL SocketException) if unable to send the
-	 *			data to the fluent host.
-	 * Returns: True if the data was successfully sent 
-	 * 			to the fluent host. False if the data 
-	 * 			was not attempted to be sent because of a 
-	 * 			previous error. 
-	 * See_Also: post
-	 */ 
-=======
                 clearSocket();
             }
         }
@@ -376,7 +303,6 @@
      *          host because of a previous error.
      * See_Also: post
      */
->>>>>>> 3f407204
     override bool write(in ubyte[] data)
     {
         synchronized(mutex_) {
@@ -388,13 +314,8 @@
                 send(buffer_[]);
                 buffer_.length = 0;
             } catch (SocketException e) {
-<<<<<<< HEAD
-				errorNum_++;
-				errorTime_ = Clock.currTime();
-=======
                 errorNum_++;
                 errorTime_ = Clock.currTime();
->>>>>>> 3f407204
                 clearSocket();
                 throw e;
             }
@@ -405,15 +326,6 @@
 
 
   private:
-<<<<<<< HEAD
-	/** 
-	 * Connects to the remote host.
-	 * 
-	 * Throws: 
-	 * 	$(D_PSYMBOL SocketException) if the connection fails.
-	 * 	$(D_PSYMBOL Exception) if an address can't be found for the host.
-	 */
-=======
     /**
      * Connects to the remote host.
      *
@@ -421,7 +333,6 @@
      *  $(D_PSYMBOL SocketException) if the connection fails.
      *  $(D_PSYMBOL Exception) if an address can't be found for the host.
      */
->>>>>>> 3f407204
     @trusted
     void connect()
     {
@@ -430,17 +341,10 @@
             throw new Exception("Failed to resolve host: host = " ~ config_.host);
 
         // hostname sometimes provides many address informations
-<<<<<<< HEAD
-		foreach (i, ref address; addresses) {
-            try {
-                auto socket = new TcpSocket(address);
-				socket_    = socket;
-=======
         foreach (i, ref address; addresses) {
             try {
                 auto socket = new TcpSocket(address);
                 socket_    = socket;
->>>>>>> 3f407204
                 errorNum_  = 0;
                 errorTime_ = SysTime.init;
 
@@ -461,23 +365,6 @@
         }
     }
 
-<<<<<<< HEAD
-	/**
-	 * Send the specified data to the fluent host.
-	 * 
-	 * If not already connected to the fluent host
-	 * connect() is called. Therefore this function 
-	 * throws the exceptions connect() throws in 
-	 * addition to the exceptions listed here. 
-	 * 
-	 * See_Also: connect
-	 * 
-	 * Params:
-	 * 	data = The data to send. 
-	 * Throws:
-	 * 	$(D_PSYMBOL SocketException) if unable to send the data. 
-	 */
-=======
     /**
      * Send the specified data to the fluent host.
      *
@@ -493,7 +380,6 @@
      * Throws:
      *  $(D_PSYMBOL SocketException) if unable to send the data.
      */
->>>>>>> 3f407204
     @trusted
     void send(in ubyte[] data)
     {
@@ -501,41 +387,21 @@
             connect();
 
         auto bytesSent = socket_.send(data);
-<<<<<<< HEAD
-        if(bytesSent == Socket.ERROR)
-        {
-=======
         if (bytesSent == Socket.ERROR) {
->>>>>>> 3f407204
             throw new SocketException("Unable to send to socket. ", lastSocketError());
         }
 
         debug { writeln("Sent: ", data.length, " bytes"); }
     }
     
-<<<<<<< HEAD
-	/**
-	 * Close the existing socket connection to the fluent host, if any. 
-	 */
-=======
     /**
      * Close the existing socket connection to the fluent host, if any.
      */
->>>>>>> 3f407204
     void clearSocket() nothrow
     {
         // reconnection at send method.
         if (socket_ !is null) {
             try {
-<<<<<<< HEAD
-				socket_.shutdown(SocketShutdown.BOTH);
-                socket_.close();
-            } catch (Exception e) {
-				/* Ignore any exceptions. We're done with
-				 * the socket anyway so they don't matter.
-				 */
-			}
-=======
                 socket_.shutdown(SocketShutdown.BOTH);
                 socket_.close();
             } catch (Exception e) {
@@ -543,29 +409,10 @@
                  * the socket anyway so they don't matter.
                  */
             }
->>>>>>> 3f407204
         }
         socket_ = null;
     }
 
-<<<<<<< HEAD
-	/**
-	 * Specifies the maximum number of seconds to wait 
-	 * to send data to the fluent host from the last 
-	 * timestamp that an error was encountered.
-	 */
-    enum ReconnectionWaitingMax = 60u;
-
-	/**
-	 * Returns true if data should attempt to be 
-	 * sent and false otherwise. 
-	 * 
-	 * If no errors have been encountered this function 
-	 * will return true. As errors are encountered the 
-	 * function will back off until at least $(D_PSYMBOL ReconnectionWaitingMax)
-	 * seconds have passed since the last error. 
-	 */
-=======
     /**
      * Specifies the maximum number of seconds to wait
      * to send data to the fluent host from the last
@@ -582,7 +429,6 @@
      * function will back off until at least $(D_PSYMBOL ReconnectionWaitingMax)
      * seconds have passed since the last error.
      */
->>>>>>> 3f407204
     /* @safe */ @trusted
     bool canWrite()
     {
